--- conflicted
+++ resolved
@@ -470,48 +470,20 @@
 
 
 def test_azure_spn_info(mocker):
-    sample_clusters = [
-        ClusterDetails(
-            cluster_name="Tech Summit FY24 Cluster-2",
-            autoscale=AutoScale(min_workers=1, max_workers=6),
-            spark_context_id=5134472582179565315,
-            spark_env_vars=None,
-            spark_conf={
-                "spark.hadoop.fs.azure.account."
-                "oauth2.client.id.abcde.dfs.core.windows.net": "{{secrets/abcff/sp_app_client_id}}",
-                "spark.hadoop.fs.azure.account."
-                "oauth2.client.endpoint.abcde.dfs.core.windows.net": "https://login.microsoftonline.com/dedededede/token",
-                "spark.hadoop.fs.azure.account."
-                "oauth2.client.secret.abcde.dfs.core.windows.net": "{{secrets/abcff/sp_secret}}",
-            },
-            policy_id="D96308F1BF0003A8",
-            spark_version="13.3.x-cpu-ml-scala2.12",
-            cluster_id="0915-190044-3dqy6751",
-        ),
-        ClusterDetails(
-            cluster_name="Tech Summit FY24 Cluster-1",
-            autoscale=AutoScale(min_workers=1, max_workers=6),
-            spark_context_id=5134472582179565311,
-            spark_env_vars=None,
-            policy_id="D96308F1BF0003A9",
-            spark_version="13.3.x-cpu-ml-scala2.12",
-            cluster_id="0915-777044-3dqy6751",
-        ),
-    ]
     sample_spns = [
         ServicePrincipal(
             active=True,
-            application_id="1111111-613c-4a2b-aded-22222222",
+            application_id="6838ba8c-613c-4a2b-aded-7591ff633986",
             display_name="eric_azure_mlops_everest-cicd",
             entitlements=None,
             external_id=None,
             groups=None,
-            id="434343443",
+            id="22880264257977",
             roles=None,
         ),
         ServicePrincipal(
             active=True,
-            application_id="1234-123234-ghjdjdqw-1234",
+            application_id="4ca07e18-cac0-4aac-a230-aad85f28aa25",
             display_name="PROPHECY_USER",
             entitlements=[
                 ComplexValue(display=None, primary=None, type=None, value="workspace-access"),
@@ -519,22 +491,22 @@
             ],
             external_id=None,
             groups=None,
-            id="098765432",
+            id="57176659362130",
             roles=None,
         ),
         ServicePrincipal(
             active=True,
-            application_id="12345-c",
+            application_id="fc11f197-fede-40fd-a53f-7e69f94b1bfc",
             display_name="ug",
             entitlements=None,
-            external_id="181818-30303-abcdefgh",
+            external_id="18b3c55c-6d87-4f89-8b86-36acdd04ee46",
             groups=None,
-            id="54534534367890",
+            id="63562194880794",
             roles=None,
         ),
         ServicePrincipal(
             active=True,
-            application_id="12345",
+            application_id="84ded2fb-1f8e-42f3-a1e5-d17c9fc12b4f",
             display_name="HEX_USER",
             entitlements=[ComplexValue(display=None, primary=None, type=None, value="databricks-sql-access")],
             external_id=None,
@@ -544,7 +516,7 @@
         ),
         ServicePrincipal(
             active=True,
-            application_id="11111-11111-22222-dddddd",
+            application_id="c50e118f-7ac8-4a23-9da7-eed19f5ac063",
             display_name="common-sa-sp",
             entitlements=[
                 ComplexValue(display=None, primary=None, type=None, value="workspace-access"),
@@ -553,35 +525,27 @@
             ],
             external_id=None,
             groups=None,
-            id="74747474",
+            id="111887457057642",
             roles=None,
         ),
         ServicePrincipal(
             active=True,
-            application_id="3242322-qwldehlwq-1234",
+            application_id="b672d6b3-e6f2-4404-9f5f-600151d7edab",
             display_name=None,
             entitlements=None,
             external_id=None,
             groups=[ComplexValue(display="admins", primary=None, type="direct", value="8460646211285870")],
-            id="54535353",
+            id="139292275309160",
             roles=[ComplexValue(display="admin_role", primary=None, type="direct", value="123456789")],
         ),
     ]
     ws = mocker.Mock()
-    _azure_spn_list_with_data_access = ["11111-11111-22222-dddddd"]
-    ws.clusters.list.return_value = sample_clusters
-    crawler = AzureServicePrincipalCrawler(
-        _azure_spn_list_with_data_access, ws, MockBackend(), "ucx"
-    )._assess_service_principals(sample_spns)
+    crawler = AzureServicePrincipalCrawler(ws, MockBackend(), "ucx")._assess_service_principals(sample_spns)
     result_set = list(crawler)
 
-    assert len(result_set) == 1
+    assert len(result_set) == 6
     assert result_set[0].active is True
-<<<<<<< HEAD
-    assert result_set[0].application_id == "11111-11111-22222-dddddd"
-=======
     assert result_set[4].application_id == "c50e118f-7ac8-4a23-9da7-eed19f5ac063"
     assert result_set[1].display_name == "PROPHECY_USER"
     assert result_set[2].external_id == "18b3c55c-6d87-4f89-8b86-36acdd04ee46"
-    assert result_set[3].spn_id == "91991490737373"
->>>>>>> 3aeeec87
+    assert result_set[3].spn_id == "91991490737373"
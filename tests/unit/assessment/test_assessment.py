import json
from unittest.mock import Mock

<<<<<<< HEAD
from databricks.sdk.service.compute import (
    AutoScale,
    ClusterDetails,
    ClusterSource,
    ClusterSpec,
)
from databricks.sdk.service.jobs import (
    BaseJob,
    JobCluster,
    JobSettings,
    NotebookTask,
    Task,
)
=======
from databricks.sdk.core import DatabricksError
from databricks.sdk.service.compute import AutoScale, ClusterDetails, ClusterSource
from databricks.sdk.service.jobs import BaseJob, JobSettings, NotebookTask, Task
>>>>>>> cd51c175
from databricks.sdk.service.pipelines import PipelineState, PipelineStateInfo
from databricks.sdk.service.sql import EndpointConfPair

from databricks.labs.ucx.assessment.crawlers import (
    AzureServicePrincipalCrawler,
    ClustersCrawler,
    JobsCrawler,
    PipelineInfo,
    PipelinesCrawler,
)
from databricks.labs.ucx.hive_metastore.data_objects import ExternalLocationCrawler
from databricks.labs.ucx.hive_metastore.mounts import Mount
from databricks.labs.ucx.mixins.sql import Row
from tests.unit.framework.mocks import MockBackend

_SECRET_PATTERN = r"{{(secrets.*?)}}"


def test_external_locations():
    crawler = ExternalLocationCrawler(Mock(), MockBackend(), "test")
    row_factory = type("Row", (Row,), {"__columns__": ["location"]})
    sample_locations = [
        row_factory(["s3://us-east-1-dev-account-staging-uc-ext-loc-bucket-1/Location/Table"]),
        row_factory(["s3://us-east-1-dev-account-staging-uc-ext-loc-bucket-1/Location/Table2"]),
        row_factory(["s3://us-east-1-dev-account-staging-uc-ext-loc-bucket-23/testloc/Table3"]),
        row_factory(["s3://us-east-1-dev-account-staging-uc-ext-loc-bucket-23/anotherloc/Table4"]),
        row_factory(["dbfs:/mnt/ucx/database1/table1"]),
        row_factory(["dbfs:/mnt/ucx/database2/table2"]),
        row_factory(["DatabricksRootmntDatabricksRoot"]),
    ]
    sample_mounts = [Mount("/mnt/ucx", "s3://us-east-1-ucx-container")]
    result_set = crawler._external_locations(sample_locations, sample_mounts)
    assert len(result_set) == 3
    assert result_set[0].location == "s3://us-east-1-dev-account-staging-uc-ext-loc-bucket-1/Location/"
    assert result_set[1].location == "s3://us-east-1-dev-account-staging-uc-ext-loc-bucket-23/"
    assert result_set[2].location == "s3://us-east-1-ucx-container/"


def test_job_assessment():
    sample_jobs = [
        BaseJob(
            created_time=1694536604319,
            creator_user_name="anonymous@databricks.com",
            job_id=536591785949415,
            settings=JobSettings(
                compute=None,
                continuous=None,
                tasks=[
                    Task(
                        task_key="Ingest",
                        existing_cluster_id="0807-225846-motto493",
                        notebook_task=NotebookTask(
                            notebook_path="/Users/foo.bar@databricks.com/Customers/Example/Test/Load"
                        ),
                        timeout_seconds=0,
                    )
                ],
                timeout_seconds=0,
            ),
        ),
        BaseJob(
            created_time=1694536604321,
            creator_user_name="anonymous@databricks.com",
            job_id=536591785949416,
            settings=JobSettings(
                compute=None,
                continuous=None,
                tasks=[
                    Task(
                        task_key="Ingest",
                        existing_cluster_id="0810-225833-atlanta69",
                        notebook_task=NotebookTask(
                            notebook_path="/Users/foo.bar@databricks.com/Customers/Example/Test/Load"
                        ),
                        timeout_seconds=0,
                    )
                ],
                timeout_seconds=0,
            ),
        ),
    ]

    sample_clusters = [
        ClusterDetails(
            autoscale=AutoScale(min_workers=1, max_workers=6),
            spark_conf={"spark.databricks.delta.preview.enabled": "true"},
            spark_context_id=5134472582179565315,
            spark_env_vars=None,
            spark_version="13.3.x-cpu-ml-scala2.12",
            cluster_id="0807-225846-motto493",
            cluster_source=ClusterSource.UI,
        ),
        ClusterDetails(
            autoscale=AutoScale(min_workers=1, max_workers=6),
            spark_conf={"spark.databricks.delta.preview.enabled": "true"},
            spark_context_id=5134472582179565315,
            spark_env_vars=None,
            spark_version="9.3.x-cpu-ml-scala2.12",
            cluster_id="0810-225833-atlanta69",
            cluster_source=ClusterSource.UI,
        ),
        ClusterDetails(
            autoscale=AutoScale(min_workers=1, max_workers=6),
            spark_conf={"spark.databricks.delta.preview.enabled": "true"},
            spark_context_id=5134472582179566666,
            spark_env_vars=None,
            spark_version="13.3.x-cpu-ml-scala2.12",
            cluster_id="0810-229933-chicago12",
            cluster_source=ClusterSource.JOB,
        ),
    ]
    result_set = JobsCrawler(Mock(), MockBackend(), "ucx")._assess_jobs(
        sample_jobs, {c.cluster_id: c for c in sample_clusters}
    )
    assert len(result_set) == 2
    assert result_set[0].success == 1
    assert result_set[1].success == 0


def test_job_assessment_for_azure_spark_config():
    sample_jobs = [
        BaseJob(
            created_time=1694536604319,
            creator_user_name="anonymous@databricks.com",
            job_id=536591785949415,
            settings=JobSettings(
                compute=None,
                continuous=None,
                tasks=[
                    Task(
                        task_key="Ingest",
                        existing_cluster_id="0807-225846-avon493",
                        notebook_task=NotebookTask(
                            notebook_path="/Users/foo.bar@databricks.com/Customers/Example/Test/Load"
                        ),
                        timeout_seconds=0,
                    )
                ],
                timeout_seconds=0,
            ),
        ),
        BaseJob(
            created_time=1694536604321,
            creator_user_name="anonymous@databricks.com",
            job_id=536591785949416,
            settings=JobSettings(
                compute=None,
                continuous=None,
                tasks=[
                    Task(
                        task_key="Ingest",
                        existing_cluster_id="0810-229933-chicago99",
                        notebook_task=NotebookTask(
                            notebook_path="/Users/foo.bar@databricks.com/Customers/Example/Test/Load"
                        ),
                        timeout_seconds=0,
                    )
                ],
                timeout_seconds=0,
            ),
        ),
        BaseJob(
            created_time=1694536604319,
            creator_user_name="anonymous@databricks.com",
            job_id=536591785949417,
            settings=JobSettings(
                compute=None,
                continuous=None,
                tasks=[
                    Task(
                        task_key="Ingest",
                        existing_cluster_id="0811-929933-maine96",
                        notebook_task=NotebookTask(
                            notebook_path="/Users/foo.bar@databricks.com/Customers/Example/Test/Load"
                        ),
                        timeout_seconds=0,
                    )
                ],
                timeout_seconds=0,
            ),
        ),
    ]

    sample_clusters = [
        ClusterDetails(
            autoscale=AutoScale(min_workers=1, max_workers=6),
            spark_conf={
                "spark.hadoop.fs.azure.account."
                "oauth2.client.id.abcde.dfs.core.windows.net": "{{secrets/abcff/sp_app_client_id}}",
                "spark.hadoop.fs.azure.account."
                "oauth2.client.endpoint.abcde.dfs.core.windows.net": "https://login.microsoftonline.com/dedededede/token",
                "spark.hadoop.fs.azure.account."
                "oauth2.client.secret.abcde.dfs.core.windows.net": "{{secrets/abcff/sp_secret}}",
            },
            spark_context_id=5134472582179566666,
            spark_env_vars=None,
            spark_version="13.3.x-cpu-ml-scala2.12",
            cluster_id="0807-225846-avon493",
            cluster_source=ClusterSource.JOB,
        ),
        ClusterDetails(
            autoscale=AutoScale(min_workers=1, max_workers=6),
            spark_conf={"spark.databricks.delta.preview.enabled": "true"},
            spark_context_id=5134472582179566666,
            spark_env_vars=None,
            spark_version="13.3.x-cpu-ml-scala2.12",
            cluster_id="0810-229933-chicago99",
            cluster_source=ClusterSource.JOB,
        ),
        ClusterDetails(
            autoscale=AutoScale(min_workers=1, max_workers=6),
            spark_conf={"spark.databricks.delta.preview.enabled": "true"},
            spark_context_id=5134472582179566666,
            spark_env_vars=None,
            spark_version="13.3.x-cpu-ml-scala2.12",
            policy_id="D96308F1BF0003A9",
            cluster_id="0811-929933-maine96",
            cluster_source=ClusterSource.JOB,
        ),
    ]
    ws = Mock()
    ws.cluster_policies.get().definition = (
        '{\n  "spark_conf.fs.azure.account.auth.type": {\n    '
        '"type": "fixed",\n    "value": "OAuth",\n   '
        ' "hidden": true\n  },\n  "spark_conf.fs.azure.account.oauth.provider.type": {\n   '
        ' "type": "fixed",\n    "value": '
        '"org.apache.hadoop.fs.azurebfs.oauth2.ClientCredsTokenProvider",\n    '
        '"hidden": true\n  },\n  "spark_conf.fs.azure.account.oauth2.client.id": {\n    '
        '"type": "fixed",\n    "value": "fsfsfsfsffsfsf",\n    "hidden": true\n  },\n  '
        '"spark_conf.fs.azure.account.oauth2.client.secret": {\n    "type": "fixed",\n    '
        '"value": "gfgfgfgfggfggfgfdds",\n    "hidden": true\n  },\n  '
        '"spark_conf.fs.azure.account.oauth2.client.endpoint": {\n    '
        '"type": "fixed",\n    '
        '"value": "https://login.microsoftonline.com/1234ededed/oauth2/token",\n    '
        '"hidden": true\n  }\n}'
    )
    ws.cluster_policies.get().policy_family_definition_overrides = (
        '{\n  "spark_conf.fs.azure.account.auth.type": {\n    '
        '"type": "fixed",\n    "value": "OAuth",\n   '
        ' "hidden": true\n  },\n  "spark_conf.fs.azure.account.oauth.provider.type": {\n   '
        ' "type": "fixed",\n    "value": '
        '"org.apache.hadoop.fs.azurebfs.oauth2.ClientCredsTokenProvider",\n    '
        '"hidden": true\n  },\n  "spark_conf.fs.azure.account.oauth2.client.id": {\n    '
        '"type": "fixed",\n    "value": "fsfsfsfsffsfsf",\n    "hidden": true\n  },\n  '
        '"spark_conf.fs.azure.account.oauth2.client.secret": {\n    "type": "fixed",\n    '
        '"value": "gfgfgfgfggfggfgfdds",\n    "hidden": true\n  },\n  '
        '"spark_conf.fs.azure.account.oauth2.client.endpoint": {\n    '
        '"type": "fixed",\n    '
        '"value": "https://login.microsoftonline.com/1234ededed/oauth2/token",\n    '
        '"hidden": true\n  }\n}'
    )
    result_set = JobsCrawler(ws, MockBackend(), "ucx")._assess_jobs(
        sample_jobs, {c.cluster_id: c for c in sample_clusters}
    )
    assert len(result_set) == 3
    assert result_set[0].success == 0
    assert result_set[1].success == 1
    assert result_set[2].success == 0


def test_cluster_assessment(mocker):
    sample_clusters = [
        ClusterDetails(
            autoscale=AutoScale(min_workers=1, max_workers=6),
            spark_conf={"spark.databricks.delta.preview.enabled": "true"},
            spark_context_id=5134472582179565315,
            spark_env_vars=None,
            spark_version="13.3.x-cpu-ml-scala2.12",
            cluster_id="0807-225846-motto493",
        ),
        ClusterDetails(
            autoscale=AutoScale(min_workers=1, max_workers=6),
            spark_conf={"spark.databricks.delta.preview.enabled": "true"},
            spark_context_id=5134472582179565315,
            spark_env_vars=None,
            spark_version="9.3.x-cpu-ml-scala2.12",
            cluster_id="0810-225833-atlanta69",
        ),
        ClusterDetails(
            cluster_name="Tech Summit FY24 Cluster",
            autoscale=AutoScale(min_workers=1, max_workers=6),
            spark_conf={
                "spark.hadoop.fs.azure.account."
                "oauth2.client.id.abcde.dfs.core.windows.net": "{{secrets/abcff/sp_app_client_id}}",
                "spark.hadoop.fs.azure.account."
                "oauth2.client.endpoint.abcde.dfs.core.windows.net": "https://login.microsoftonline.com/dedededede/token",
                "spark.hadoop.fs.azure.account."
                "oauth2.client.secret.abcde.dfs.core.windows.net": "{{secrets/abcff/sp_secret}}",
            },
            spark_context_id=5134472582179565315,
            spark_env_vars=None,
            spark_version="13.3.x-cpu-ml-scala2.12",
            cluster_id="0915-190044-3dqy6751",
        ),
        ClusterDetails(
            cluster_name="Tech Summit FY24 Cluster-1",
            autoscale=AutoScale(min_workers=1, max_workers=6),
            spark_context_id=5134472582179565315,
            spark_env_vars=None,
            policy_id="D96308F1BF0003A7",
            spark_version="13.3.x-cpu-ml-scala2.12",
            cluster_id="0915-190044-3dqy6751",
        ),
    ]

    ws = Mock()

    ws.cluster_policies.get().definition = (
        '{\n  "spark_conf.fs.azure.account.auth.type": {\n    '
        '"type": "fixed",\n    "value": "OAuth",\n   '
        ' "hidden": true\n  },\n  "spark_conf.fs.azure.account.oauth.provider.type": {\n   '
        ' "type": "fixed",\n    "value": '
        '"org.apache.hadoop.fs.azurebfs.oauth2.ClientCredsTokenProvider",\n    '
        '"hidden": true\n  },\n  "spark_conf.fs.azure.account.oauth2.client.id": {\n    '
        '"type": "fixed",\n    "value": "fsfsfsfsffsfsf",\n    "hidden": true\n  },\n  '
        '"spark_conf.fs.azure.account.oauth2.client.secret": {\n    "type": "fixed",\n    '
        '"value": "gfgfgfgfggfggfgfdds",\n    "hidden": true\n  },\n  '
        '"spark_conf.fs.azure.account.oauth2.client.endpoint": {\n    '
        '"type": "fixed",\n    '
        '"value": "https://login.microsoftonline.com/1234ededed/oauth2/token",\n    '
        '"hidden": true\n  }\n}'
    )
    ws.cluster_policies.get().policy_family_definition_overrides = (
        '{\n  "spark_conf.fs.azure.account.auth.type": {\n    '
        '"type": "fixed",\n    "value": "OAuth",\n   '
        ' "hidden": true\n  },\n  "spark_conf.fs.azure.account.oauth.provider.type": {\n   '
        ' "type": "fixed",\n    "value": '
        '"org.apache.hadoop.fs.azurebfs.oauth2.ClientCredsTokenProvider",\n    '
        '"hidden": true\n  },\n  "spark_conf.fs.azure.account.oauth2.client.id": {\n    '
        '"type": "fixed",\n    "value": "fsfsfsfsffsfsf",\n    "hidden": true\n  },\n  '
        '"spark_conf.fs.azure.account.oauth2.client.secret": {\n    "type": "fixed",\n    '
        '"value": "gfgfgfgfggfggfgfdds",\n    "hidden": true\n  },\n  '
        '"spark_conf.fs.azure.account.oauth2.client.endpoint": {\n    '
        '"type": "fixed",\n    '
        '"value": "https://login.microsoftonline.com/1234ededed/oauth2/token",\n    '
        '"hidden": true\n  }\n}'
    )

    crawler = ClustersCrawler(ws, MockBackend(), "ucx")._assess_clusters(sample_clusters)
    result_set = list(crawler)

    assert len(result_set) == 4
    assert result_set[0].success == 1
    assert result_set[1].success == 0
    assert result_set[2].success == 0
    assert result_set[3].success == 0


def test_cluster_assessment_cluster_policy_no_spark_conf(mocker):
    sample_clusters1 = [
        ClusterDetails(
            cluster_name="Tech Summit FY24 Cluster-2",
            autoscale=AutoScale(min_workers=1, max_workers=6),
            spark_context_id=5134472582179565315,
            spark_env_vars=None,
            policy_id="D96308F1BF0003A8",
            spark_version="13.3.x-cpu-ml-scala2.12",
            cluster_id="0915-190044-3dqy6751",
        )
    ]
    ws = Mock()
    ws.cluster_policies.get().definition = (
        '{"node_type_id":{"type":"allowlist","values":["Standard_DS3_v2",'
        '"Standard_DS4_v2","Standard_DS5_v2","Standard_NC4as_T4_v3"],"defaultValue":'
        '"Standard_DS3_v2"},"spark_version":{"type":"unlimited","defaultValue":"auto:latest-ml"},'
        '"runtime_engine":{"type":"fixed","value":"STANDARD","hidden":true},'
        '"num_workers":{"type":"fixed","value":0,"hidden":true},"data_security_mode":'
        '{"type":"allowlist","values":["SINGLE_USER","LEGACY_SINGLE_USER","LEGACY_SINGLE_USER_STANDARD"],'
        '"defaultValue":"SINGLE_USER","hidden":true},"driver_instance_pool_id":{"type":"forbidden","hidden":true},'
        '"cluster_type":{"type":"fixed","value":"all-purpose"},"instance_pool_id":{"type":"forbidden","hidden":true},'
        '"azure_attributes.availability":{"type":"fixed","value":"ON_DEMAND_AZURE","hidden":true},'
        '"spark_conf.spark.databricks.cluster.profile":{"type":"fixed","value":"singleNode","hidden":true},'
        '"autotermination_minutes":{"type":"unlimited","defaultValue":4320,"isOptional":true}}'
    )

    ws.cluster_policies.get().policy_family_definition_overrides = (
        '{\n  "not.spark.conf": {\n    '
        '"type": "fixed",\n    "value": "OAuth",\n   '
        ' "hidden": true\n  },\n  "not.a.type": {\n   '
        ' "type": "fixed",\n    "value": '
        '"not.a.matching.type",\n    '
        '"hidden": true\n  },\n  "not.a.matching.type": {\n    '
        '"type": "fixed",\n    "value": "fsfsfsfsffsfsf",\n    "hidden": true\n  },\n  '
        '"not.a.matching.type": {\n    "type": "fixed",\n    '
        '"value": "gfgfgfgfggfggfgfdds",\n    "hidden": true\n  },\n  '
        '"not.a.matching.type": {\n    '
        '"type": "fixed",\n    '
        '"value": "https://login.microsoftonline.com/1234ededed/oauth2/token",\n    '
        '"hidden": true\n  }\n}'
    )

    crawler = ClustersCrawler(ws, MockBackend(), "ucx")._assess_clusters(sample_clusters1)
    result_set1 = list(crawler)
    assert len(result_set1) == 1
    assert result_set1[0].success == 1


def test_cluster_assessment_cluster_policy_not_found(mocker):
    sample_clusters1 = [
        ClusterDetails(
            cluster_name="cluster1",
            autoscale=AutoScale(min_workers=1, max_workers=6),
            spark_context_id=5134472582179565315,
            spark_env_vars=None,
            policy_id="D96308F1BF0003A8",
            spark_version="13.3.x-cpu-ml-scala2.12",
            cluster_id="0915-190044-3dqy6751",
        )
    ]
    ws = Mock()
    ws.cluster_policies.get.side_effect = DatabricksError(error="NO_POLICY", error_code="NO_POLICY")
    crawler = ClustersCrawler(ws, MockBackend(), "ucx")._assess_clusters(sample_clusters1)
    list(crawler)


def test_pipeline_assessment_with_config(mocker):
    sample_pipelines = [
        PipelineStateInfo(
            cluster_id=None,
            creator_user_name="abcde.defgh@databricks.com",
            latest_updates=None,
            name="New DLT Pipeline",
            pipeline_id="0112eae7-9d11-4b40-a2b8-6c83cb3c7407",
            run_as_user_name="abcde.defgh@databricks.com",
            state=PipelineState.IDLE,
        )
    ]

    ws = Mock()
    config_dict = {
        "spark.hadoop.fs.azure.account.auth.type.abcde.dfs.core.windows.net": "SAS",
        "spark.hadoop.fs.azure.sas.token.provider.type.abcde.dfs."
        "core.windows.net": "org.apache.hadoop.fs.azurebfs.sas.FixedSASTokenProvider",
        "spark.hadoop.fs.azure.sas.fixed.token.abcde.dfs.core.windows.net": "{{secrets/abcde_access/sasFixedToken}}",
    }
    ws.pipelines.get().spec.configuration = config_dict

    crawler = PipelinesCrawler(ws, MockBackend(), "ucx")._assess_pipelines(sample_pipelines)
    result_set = list(crawler)

    assert len(result_set) == 1
    assert result_set[0].success == 0


def test_pipeline_assessment_without_config(mocker):
    sample_pipelines = [
        PipelineStateInfo(
            cluster_id=None,
            creator_user_name="abcde.defgh@databricks.com",
            latest_updates=None,
            name="New DLT Pipeline",
            pipeline_id="0112eae7-9d11-4b40-a2b8-6c83cb3c7497",
            run_as_user_name="abcde.defgh@databricks.com",
            state=PipelineState.IDLE,
        )
    ]
    ws = Mock()
    config_dict = {}
    ws.pipelines.get().spec.configuration = config_dict
    crawler = PipelinesCrawler(ws, MockBackend(), "ucx")._assess_pipelines(sample_pipelines)
    result_set = list(crawler)

    assert len(result_set) == 1
    assert result_set[0].success == 1


def test_pipeline_snapshot_with_config():
    sample_pipelines = [
        PipelineInfo(
            creator_name="abcde.defgh@databricks.com",
            pipeline_name="New DLT Pipeline",
            pipeline_id="0112eae7-9d11-4b40-a2b8-6c83cb3c7497",
            success=1,
            failures="",
        )
    ]
    mock_ws = Mock()
    crawler = PipelinesCrawler(mock_ws, MockBackend(), "ucx")
    crawler._try_fetch = Mock(return_value=[])
    crawler._crawl = Mock(return_value=sample_pipelines)

    result_set = crawler.snapshot()

    assert len(result_set) == 1
    assert result_set[0].success == 1


def test_azure_spn_info_without_matching_spark_conf(mocker):
    sample_clusters = [
        ClusterDetails(
            autoscale=AutoScale(min_workers=1, max_workers=6),
            cluster_source=ClusterSource.UI,
            spark_conf={"spark.databricks.delta.preview.enabled": "true"},
            spark_context_id=5134472582179565315,
            spark_env_vars=None,
            spark_version="9.3.x-cpu-ml-scala2.12",
            cluster_id="0810-225833-atlanta69",
            cluster_name="Tech Summit FY24 Cluster-1",
        )
    ]
    sample_spns = [{}]
    ws = mocker.Mock()
    ws.clusters.list.return_value = sample_clusters
    ws.cluster_policies.get().policy_family_definition_overrides = None
    AzureServicePrincipalCrawler(ws, MockBackend(), "ucx")._list_all_cluster_with_spn_in_spark_conf()
    crawler = AzureServicePrincipalCrawler(ws, MockBackend(), "ucx")._assess_service_principals(sample_spns)
    result_set = list(crawler)

    assert len(result_set) == 1
    assert result_set[0].application_id is None


def test_azure_spn_info_without_spark_conf(mocker):
    sample_clusters = [
        ClusterDetails(
            autoscale=AutoScale(min_workers=1, max_workers=6),
            cluster_source=ClusterSource.UI,
            spark_context_id=5134472582179565315,
            spark_env_vars=None,
            spark_version="9.3.x-cpu-ml-scala2.12",
            cluster_id="0810-225833-atlanta69",
            cluster_name="Tech Summit FY24 Cluster-1",
        )
    ]
    sample_spns = [{}]
    ws = mocker.Mock()
    ws.clusters.list.return_value = sample_clusters
    ws.cluster_policies.get().policy_family_definition_overrides = None
    AzureServicePrincipalCrawler(ws, MockBackend(), "ucx")._list_all_cluster_with_spn_in_spark_conf()
    crawler = AzureServicePrincipalCrawler(ws, MockBackend(), "ucx")._assess_service_principals(sample_spns)
    result_set = list(crawler)

    assert len(result_set) == 1
    assert result_set[0].application_id is None


def test_azure_spn_info_without_secret(mocker):
    sample_clusters = [
        ClusterDetails(
            autoscale=AutoScale(min_workers=1, max_workers=6),
            cluster_source=ClusterSource.UI,
            spark_conf={
                "spark.hadoop.fs.azure.account.oauth2.client.id.abcde.dfs.core.windows.net": "test123456789",
                "spark.hadoop.fs.azure.account."
                "oauth2.client.endpoint.abcde.dfs.core.windows.net": "https://login.microsoftonline.com/dedededede/token",
                "spark.hadoop.fs.azure.account."
                "oauth2.client.secret.abcde.dfs.core.windows.net": "{{secrets/abcff/sp_secret}}",
            },
            spark_context_id=5134472582179565315,
            spark_env_vars=None,
            spark_version="9.3.x-cpu-ml-scala2.12",
            cluster_id="0810-225833-atlanta69",
            cluster_name="Tech Summit FY24 Cluster-1",
        )
    ]
    sample_spns = [{"application_id": "test123456789", "secret_scope": "", "secret_key": ""}]
    ws = mocker.Mock()
    ws.clusters.list.return_value = sample_clusters
    ws.cluster_policies.get().policy_family_definition_overrides = None
    AzureServicePrincipalCrawler(ws, MockBackend(), "ucx")._list_all_cluster_with_spn_in_spark_conf()
    crawler = AzureServicePrincipalCrawler(ws, MockBackend(), "ucx")._assess_service_principals(sample_spns)
    result_set = list(crawler)

    assert len(result_set) == 1
    assert result_set[0].application_id == "test123456789"


def test_azure_service_principal_info_crawl(mocker):
    sample_clusters = [
        ClusterDetails(
            autoscale=AutoScale(min_workers=1, max_workers=6),
            cluster_source=ClusterSource.UI,
            spark_context_id=5134472582179565315,
            spark_env_vars=None,
            spark_version="9.3.x-cpu-ml-scala2.12",
            cluster_id="0810-225833-atlanta69",
            cluster_name="Tech Summit FY24 Cluster-1",
        ),
        ClusterDetails(
            cluster_name="Tech Summit FY24 Cluster-2",
            autoscale=AutoScale(min_workers=1, max_workers=6),
            spark_conf={
                "spark.hadoop.fs.azure.account."
                "oauth2.client.id.abcde.dfs.core.windows.net": "{{secrets/abcff/sp_app_client_id}}",
                "spark.hadoop.fs.azure.account."
                "oauth2.client.endpoint.abcde.dfs.core.windows.net": "https://login.microsoftonline.com/dedededede/token",
                "spark.hadoop.fs.azure.account."
                "oauth2.client.secret.abcde.dfs.core.windows.net": "{{secrets/abcff/sp_secret}}",
            },
            spark_context_id=5134472582179565315,
            spark_env_vars=None,
            spark_version="13.3.x-cpu-ml-scala2.12",
            cluster_id="0915-190044-3dqy6751",
            cluster_source=ClusterSource.UI,
        ),
    ]
    sample_pipelines = [
        PipelineInfo(
            creator_name="abcde.defgh@databricks.com",
            pipeline_name="New DLT Pipeline",
            pipeline_id="0112eae7-9d11-4b40-a2b8-6c83cb3c7497",
            success=1,
            failures="",
        )
    ]
    sample_jobs = [
        BaseJob(
            created_time=1694536604319,
            creator_user_name="anonymous@databricks.com",
            job_id=536591785949415,
            settings=JobSettings(
                compute=None,
                continuous=None,
                tasks=[
                    Task(
                        task_key="Ingest",
                        existing_cluster_id="0807-225846-motto493",
                        notebook_task=NotebookTask(
                            notebook_path="/Users/foo.bar@databricks.com/Customers/Example/Test/Load"
                        ),
                        timeout_seconds=0,
                    )
                ],
                timeout_seconds=0,
            ),
        ),
        BaseJob(
            created_time=1694536604319,
            creator_user_name="anonymous@databricks.com",
            job_id=536591785949416,
            settings=JobSettings(
                compute=None,
                continuous=None,
                job_clusters=[
                    JobCluster(
                        job_cluster_key="redkite-pricinganalytics",
                        new_cluster=ClusterSpec(
                            autoscale=None,
                            node_type_id="Standard_DS3_v2",
                            num_workers=2,
                            spark_conf={
                                "spark.hadoop.fs.azure.account.oauth2.client.id.abcde.dfs"
                                ".core.windows.net": "1234567890",
                                "spark.databricks.delta.formatCheck.enabled": "false",
                            },
                        ),
                    ),
                ],
                tasks=[
                    Task(
                        task_key="Ingest",
                        notebook_task=NotebookTask(
                            notebook_path="/Users/foo.bar@databricks.com/Customers/Example/Test/Load"
                        ),
                        timeout_seconds=0,
                    )
                ],
                timeout_seconds=0,
            ),
        ),
        BaseJob(
            created_time=1694536604319,
            creator_user_name="anonymous@databricks.com",
            job_id=536591785949416,
            settings=JobSettings(
                compute=None,
                continuous=None,
                job_clusters=[
                    JobCluster(
                        job_cluster_key="redkite-pricinganalytics",
                        new_cluster=ClusterSpec(
                            autoscale=None,
                            node_type_id="Standard_DS3_v2",
                            num_workers=2,
                            spark_conf={
                                "spark.databricks.delta.formatCheck.enabled": "false",
                            },
                        ),
                    ),
                ],
                tasks=[
                    Task(
                        task_key="Ingest",
                        notebook_task=NotebookTask(
                            notebook_path="/Users/foo.bar@databricks.com/Customers/Example/Test/Load"
                        ),
                        timeout_seconds=0,
                    )
                ],
                timeout_seconds=0,
            ),
        ),
        BaseJob(
            created_time=1694536604319,
            creator_user_name="anonymous@databricks.com",
            job_id=536591785949416,
            settings=JobSettings(
                compute=None,
                continuous=None,
                job_clusters=[
                    JobCluster(job_cluster_key="redkite-pricinganalytics"),
                ],
                tasks=[
                    Task(
                        task_key="Ingest",
                        existing_cluster_id="0807-225846-motto493",
                        notebook_task=NotebookTask(
                            notebook_path="/Users/foo.bar@databricks.com/Customers/Example/Test/Load"
                        ),
                        timeout_seconds=0,
                    )
                ],
                timeout_seconds=0,
            ),
        ),
    ]
    ws = mocker.Mock()
    ws.clusters.list.return_value = sample_clusters
    ws.pipelines.list_pipelines.return_value = sample_pipelines
    config_dict = {
        "spark.hadoop.fs.azure.account.oauth2.client.id.abcde.dfs.core.windows.net": "wewewerty",
        "spark.hadoop.fs.azure.account.auth.type.abcde.dfs.core.windows.net": "SAS",
        "spark.hadoop.fs.azure.sas.token.provider.type.abcde.dfs."
        "core.windows.net": "org.apache.hadoop.fs.azurebfs.sas.FixedSASTokenProvider",
        "spark.hadoop.fs.azure.sas.fixed.token.abcde.dfs.core.windows.net": "{{secrets/abcde_access/sasFixedToken}}",
    }
    ws.warehouses.get_workspace_warehouse_config().data_access_config = [
        EndpointConfPair(
            key="spark.hadoop.fs.azure.account.auth.type.storage_acct1.dfs.core.windows.net", value="OAuth"
        ),
        EndpointConfPair(
            key="spark.hadoop.fs.azure.account.oauth.provider.type.storage_acct1.dfs.core.windows.net",
            value="org.apache.hadoop.fs.azurebfs.oauth2.ClientCredsTokenProvider",
        ),
        EndpointConfPair(
            key="spark.hadoop.fs.azure.account.oauth2.client.id.storage_acct2.dfs.core.windows.net",
            value="dummy_application_id",
        ),
        EndpointConfPair(
            key="spark.hadoop.fs.azure.account.oauth2.client.secret.storage_acct1.dfs.core.windows.net",
            value="dfddsaaaaddwwdds",
        ),
        EndpointConfPair(
            key="spark.hadoop.fs.azure.account.oauth2.client.endpoint.storage_acct2.dfs.core.windows.net",
            value="https://login.microsoftonline.com/dummy_tenant_id/oauth2/token",
        ),
        EndpointConfPair(
            key="spark.hadoop.fs.azure.account.auth.type.storage_acct2.dfs.core.windows.net", value="OAuth"
        ),
        EndpointConfPair(
            key="spark.hadoop.fs.azure.account.oauth.provider.type.storage_acct2.dfs.core.windows.net",
            value="org.apache.hadoop.fs.azurebfs.oauth2.ClientCredsTokenProvider",
        ),
        EndpointConfPair(
            key="spark.hadoop.fs.azure.account.oauth2.client.id.storage_acct1.dfs.core.windows.net",
            value="dummy_application_id_2",
        ),
        EndpointConfPair(
            key="spark.hadoop.fs.azure.account.oauth2.client.secret.storage_acct2.dfs.core.windows.net",
            value="dfddsaaaaddwwdds",
        ),
        EndpointConfPair(
            key="spark.hadoop.fs.azure.account.oauth2.client.endpoint.storage_acct1.dfs.core.windows.net",
            value="https://login.microsoftonline.com/dummy_tenant_id_2/oauth2/token",
        ),
    ]
    ws.pipelines.get().spec.configuration = config_dict
    ws.cluster_policies.get().policy_family_definition_overrides = None
    ws.jobs.list.return_value = sample_jobs
    spn_crawler = AzureServicePrincipalCrawler(ws, MockBackend(), "ucx")._crawl()

    assert len(spn_crawler) == 5


def test_azure_service_principal_info_spark_conf_crawl(mocker):
    sample_clusters = [
        ClusterDetails(
            autoscale=AutoScale(min_workers=1, max_workers=6),
            cluster_source=ClusterSource.UI,
            spark_context_id=5134472582179565315,
            spark_env_vars=None,
            spark_version="9.3.x-cpu-ml-scala2.12",
            cluster_id="0810-225833-atlanta69",
            cluster_name="Tech Summit FY24 Cluster-1",
        )
    ]
    sample_pipelines = [
        PipelineInfo(
            creator_name="abcde.defgh@databricks.com",
            pipeline_name="New DLT Pipeline",
            pipeline_id="0112eae7-9d11-4b40-a2b8-6c83cb3c7497",
            success=1,
            failures="",
        )
    ]
    sample_jobs = [
        BaseJob(
            created_time=1694536604319,
            creator_user_name="anonymous@databricks.com",
            job_id=536591785949415,
            settings=JobSettings(
                compute=None,
                continuous=None,
                tasks=[
                    Task(
                        task_key="Ingest",
                        existing_cluster_id="0807-225846-motto493",
                        notebook_task=NotebookTask(
                            notebook_path="/Users/foo.bar@databricks.com/Customers/Example/Test/Load"
                        ),
                        timeout_seconds=0,
                    )
                ],
                timeout_seconds=0,
            ),
        ),
        BaseJob(
            created_time=1694536604319,
            creator_user_name="anonymous@databricks.com",
            job_id=536591785949416,
            settings=JobSettings(
                compute=None,
                continuous=None,
                job_clusters=[
                    JobCluster(
                        job_cluster_key="redkite-pricinganalytics",
                        new_cluster=ClusterSpec(
                            autoscale=None,
                            node_type_id="Standard_DS3_v2",
                            num_workers=2,
                            spark_conf={
                                "spark.hadoop.fs.azure.account.oauth2.client.id.abcde.dfs"
                                ".core.windows.net": "1234567890",
                                "spark.databricks.delta.formatCheck.enabled": "false",
                            },
                        ),
                    ),
                ],
                tasks=[
                    Task(
                        task_key="Ingest",
                        notebook_task=NotebookTask(
                            notebook_path="/Users/foo.bar@databricks.com/Customers/Example/Test/Load"
                        ),
                        timeout_seconds=0,
                    )
                ],
                timeout_seconds=0,
            ),
        ),
        BaseJob(
            created_time=1694536604319,
            creator_user_name="anonymous@databricks.com",
            job_id=536591785949416,
            settings=JobSettings(
                compute=None,
                continuous=None,
                job_clusters=[
                    JobCluster(
                        job_cluster_key="redkite-pricinganalytics",
                        new_cluster=ClusterSpec(
                            autoscale=None,
                            node_type_id="Standard_DS3_v2",
                            num_workers=2,
                            spark_conf={
                                "spark.databricks.delta.formatCheck.enabled": "false",
                            },
                        ),
                    ),
                ],
                tasks=[
                    Task(
                        task_key="Ingest",
                        notebook_task=NotebookTask(
                            notebook_path="/Users/foo.bar@databricks.com/Customers/Example/Test/Load"
                        ),
                        timeout_seconds=0,
                    )
                ],
                timeout_seconds=0,
            ),
        ),
        BaseJob(
            created_time=1694536604319,
            creator_user_name="anonymous@databricks.com",
            job_id=536591785949416,
            settings=JobSettings(
                compute=None,
                continuous=None,
                job_clusters=[
                    JobCluster(job_cluster_key="redkite-pricinganalytics"),
                ],
                tasks=[
                    Task(
                        task_key="Ingest",
                        existing_cluster_id="0807-225846-motto493",
                        notebook_task=NotebookTask(
                            notebook_path="/Users/foo.bar@databricks.com/Customers/Example/Test/Load"
                        ),
                        timeout_seconds=0,
                    )
                ],
                timeout_seconds=0,
            ),
        ),
    ]
    ws = mocker.Mock()
    ws.clusters.list.return_value = sample_clusters
    ws.pipelines.list_pipelines.return_value = sample_pipelines
    config_dict = {}
    ws.pipelines.get().spec.configuration = config_dict
    ws.cluster_policies.get().policy_family_definition_overrides = None
    ws.jobs.list.return_value = sample_jobs
    ws.warehouses.get_workspace_warehouse_config().data_access_config = [
        EndpointConfPair(
            key="spark.hadoop.fs.azure.account.auth.type.storage_acct1.dfs.core.windows.net", value="OAuth"
        ),
        EndpointConfPair(
            key="spark.hadoop.fs.azure.account.oauth.provider.type.storage_acct1.dfs.core.windows.net",
            value="org.apache.hadoop.fs.azurebfs.oauth2.ClientCredsTokenProvider",
        ),
        EndpointConfPair(
            key="spark.hadoop.fs.azure.account.oauth2.client.id.storage_acct2.dfs.core.windows.net",
            value="dummy_application_id",
        ),
        EndpointConfPair(
            key="spark.hadoop.fs.azure.account.oauth2.client.secret.storage_acct1.dfs.core.windows.net",
            value="dfddsaaaaddwwdds",
        ),
        EndpointConfPair(
            key="spark.hadoop.fs.azure.account.oauth2.client.endpoint.storage_acct2.dfs.core.windows.net",
            value="https://login.microsoftonline.com/dummy_tenant_id/oauth2/token",
        ),
        EndpointConfPair(
            key="spark.hadoop.fs.azure.account.auth.type.storage_acct2.dfs.core.windows.net", value="OAuth"
        ),
        EndpointConfPair(
            key="spark.hadoop.fs.azure.account.oauth.provider.type.storage_acct2.dfs.core.windows.net",
            value="org.apache.hadoop.fs.azurebfs.oauth2.ClientCredsTokenProvider",
        ),
        EndpointConfPair(
            key="spark.hadoop.fs.azure.account.oauth2.client.id.storage_acct1.dfs.core.windows.net",
            value="dummy_application_id_2",
        ),
        EndpointConfPair(
            key="spark.hadoop.fs.azure.account.oauth2.client.secret.storage_acct2.dfs.core.windows.net",
            value="dfddsaaaaddwwdds",
        ),
        EndpointConfPair(
            key="spark.hadoop.fs.azure.account.oauth2.client.endpoint.storage_acct1.dfs.core.windows.net",
            value="https://login.microsoftonline.com/dummy_tenant_id_2/oauth2/token",
        ),
    ]
    spn_crawler = AzureServicePrincipalCrawler(ws, MockBackend(), "ucx")._crawl()

    assert len(spn_crawler) == 3


def test_azure_service_principal_info_no_spark_conf_crawl(mocker):
    sample_clusters = [
        ClusterDetails(
            autoscale=AutoScale(min_workers=1, max_workers=6),
            cluster_source=ClusterSource.UI,
            spark_context_id=5134472582179565315,
            spark_env_vars=None,
            spark_version="9.3.x-cpu-ml-scala2.12",
            cluster_id="0810-225833-atlanta69",
            cluster_name="Tech Summit FY24 Cluster-1",
            spark_conf={
                "spark.hadoop.fs.azure.account.oauth2.client.id.abcde.dfs.core.windows.net": "",
            },
        )
    ]
    sample_pipelines = [
        PipelineInfo(
            creator_name="abcde.defgh@databricks.com",
            pipeline_name="New DLT Pipeline",
            pipeline_id="0112eae7-9d11-4b40-a2b8-6c83cb3c7497",
            success=1,
            failures="",
        )
    ]
    sample_jobs = [
        BaseJob(
            created_time=1694536604319,
            creator_user_name="anonymous@databricks.com",
            job_id=536591785949415,
            settings=JobSettings(
                compute=None,
                continuous=None,
                job_clusters=[
                    JobCluster(
                        job_cluster_key="redkite-pricinganalytics",
                        new_cluster=ClusterSpec(autoscale=None, node_type_id="Standard_DS3_v2", num_workers=2),
                    ),
                ],
                tasks=[
                    Task(
                        task_key="Ingest",
                        existing_cluster_id="0810-225833-atlanta69",
                        new_cluster=ClusterSpec(autoscale=None, node_type_id="Standard_DS3_v2", num_workers=2),
                        notebook_task=NotebookTask(
                            notebook_path="/Users/foo.bar@databricks.com/Customers/Example/Test/Load"
                        ),
                        timeout_seconds=0,
                    )
                ],
                timeout_seconds=0,
            ),
        ),
        BaseJob(
            created_time=1694536604319,
            creator_user_name="anonymous@databricks.com",
            job_id=536591785949415,
            settings=JobSettings(
                compute=None,
                continuous=None,
                job_clusters=[
                    JobCluster(
                        job_cluster_key="redkite-pricinganalytics",
                        new_cluster=ClusterSpec(autoscale=None, node_type_id="Standard_DS3_v2", num_workers=2),
                    ),
                ],
                tasks=[
                    Task(
                        task_key="Ingest",
                        new_cluster=ClusterSpec(autoscale=None, node_type_id="Standard_DS3_v2", num_workers=2),
                        notebook_task=NotebookTask(
                            notebook_path="/Users/foo.bar@databricks.com/Customers/Example/Test/Load"
                        ),
                        timeout_seconds=0,
                    )
                ],
                timeout_seconds=0,
            ),
        ),
    ]
    ws = mocker.Mock()
    ws.clusters.list.return_value = sample_clusters
    ws.pipelines.list_pipelines.return_value = sample_pipelines
    config_dict = {}
    ws.pipelines.get().spec.configuration = config_dict
    ws.jobs.list.return_value = sample_jobs
    ws.cluster_policies.get().policy_family_definition_overrides = json.dumps(
        {
            "spark_conf.fs.azure1.account.auth.type": {"type": "fixed", "value": "OAuth", "hidden": "true"},
            "spark_conf.fs.azure1.account.oauth.provider.type": {
                "type": "fixed",
                "value": "org.apache.hadoop.fs.azurebfs.oauth2.ClientCredsTokenProvider",
                "hidden": "true",
            },
            "spark_conf.fs.azure1.account.oauth2.client.id": {
                "type": "fixed",
                "value": "",
                "hidden": "true",
            },
            "spark_conf.fs.azure1.account.oauth2.client.secret": {
                "type": "fixed",
                "value": "gfgfgfgfggfggfgfdds",
                "hidden": "true",
            },
            "spark_conf.fs.azure1.account.oauth2.client.endpoint": {
                "type": "fixed",
                "value": "https://login.microsoftonline.com/1234ededed/oauth2/token",
                "hidden": "true",
            },
        }
    )
    ws.warehouses.get_workspace_warehouse_config().data_access_config = []
    spn_crawler = AzureServicePrincipalCrawler(ws, MockBackend(), "ucx")._crawl()

    assert len(spn_crawler) == 0


def test_azure_service_principal_info_policy_family_conf_crawl(mocker):
    sample_clusters = [
        ClusterDetails(
            autoscale=AutoScale(min_workers=1, max_workers=6),
            cluster_source=ClusterSource.UI,
            spark_context_id=5134472582179565315,
            spark_env_vars=None,
            spark_version="9.3.x-cpu-ml-scala2.12",
            cluster_id="0810-225833-atlanta69",
            cluster_name="Tech Summit FY24 Cluster-1",
            spark_conf={
                "spark.hadoop.fs.azure.account.oauth2.client.id.abcde.dfs.core.windows.net": "",
            },
        )
    ]
    sample_pipelines = [
        PipelineInfo(
            creator_name="abcde.defgh@databricks.com",
            pipeline_name="New DLT Pipeline",
            pipeline_id="0112eae7-9d11-4b40-a2b8-6c83cb3c7497",
            success=1,
            failures="",
        )
    ]
    sample_jobs = [
        BaseJob(
            created_time=1694536604319,
            creator_user_name="anonymous@databricks.com",
            job_id=536591785949415,
            settings=JobSettings(
                compute=None,
                continuous=None,
                job_clusters=[
                    JobCluster(
                        job_cluster_key="redkite-pricinganalytics",
                        new_cluster=ClusterSpec(autoscale=None, node_type_id="Standard_DS3_v2", num_workers=2),
                    ),
                ],
                tasks=[
                    Task(
                        task_key="Ingest",
                        existing_cluster_id="0810-225833-atlanta69",
                        new_cluster=ClusterSpec(autoscale=None, node_type_id="Standard_DS3_v2", num_workers=2),
                        notebook_task=NotebookTask(
                            notebook_path="/Users/foo.bar@databricks.com/Customers/Example/Test/Load"
                        ),
                        timeout_seconds=0,
                    )
                ],
                timeout_seconds=0,
            ),
        ),
        BaseJob(
            created_time=1694536604319,
            creator_user_name="anonymous@databricks.com",
            job_id=536591785949415,
            settings=JobSettings(
                compute=None,
                continuous=None,
                job_clusters=[
                    JobCluster(
                        job_cluster_key="redkite-pricinganalytics",
                        new_cluster=ClusterSpec(autoscale=None, node_type_id="Standard_DS3_v2", num_workers=2),
                    ),
                ],
                tasks=[
                    Task(
                        task_key="Ingest",
                        new_cluster=ClusterSpec(autoscale=None, node_type_id="Standard_DS3_v2", num_workers=2),
                        notebook_task=NotebookTask(
                            notebook_path="/Users/foo.bar@databricks.com/Customers/Example/Test/Load"
                        ),
                        timeout_seconds=0,
                    )
                ],
                timeout_seconds=0,
            ),
        ),
    ]
    ws = mocker.Mock()
    ws.clusters.list.return_value = sample_clusters
    ws.pipelines.list_pipelines.return_value = sample_pipelines
    config_dict = {}
    ws.pipelines.get().spec.configuration = config_dict
    ws.jobs.list.return_value = sample_jobs
    ws.cluster_policies.get().policy_family_definition_overrides = json.dumps(
        {
            "spark_conf.fs.azure1.account.auth.type": {"type": "fixed", "value": "OAuth", "hidden": "true"},
            "spark_conf.fs.azure1.account.oauth.provider.type": {
                "type": "fixed",
                "value": "org.apache.hadoop.fs.azurebfs.oauth2.ClientCredsTokenProvider",
                "hidden": "true",
            },
            "spark_conf.fs.azure.account.oauth2.client.id": {
                "type": "fixed",
                "value": "",
                "hidden": "true",
            },
            "spark_conf.fs.azure1.account.oauth2.client.secret": {
                "type": "fixed",
                "value": "gfgfgfgfggfggfgfdds",
                "hidden": "true",
            },
            "spark_conf.fs.azure1.account.oauth2.client.endpoint": {
                "type": "fixed",
                "value": "https://login.microsoftonline.com/1234ededed/oauth2/token",
                "hidden": "true",
            },
        }
    )
    ws.warehouses.get_workspace_warehouse_config().data_access_config = []
    spn_crawler = AzureServicePrincipalCrawler(ws, MockBackend(), "ucx")._crawl()

    assert len(spn_crawler) == 0


def test_azure_service_principal_info_null_applid_crawl(mocker):
    sample_clusters = [
        ClusterDetails(
            autoscale=AutoScale(min_workers=1, max_workers=6),
            cluster_source=ClusterSource.UI,
            spark_context_id=5134472582179565315,
            spark_env_vars=None,
            spark_version="9.3.x-cpu-ml-scala2.12",
            cluster_id="0810-225833-atlanta69",
            cluster_name="Tech Summit FY24 Cluster-1",
            policy_id="bdqwbdqiwd1111",
        )
    ]
    sample_pipelines = [
        PipelineInfo(
            creator_name="abcde.defgh@databricks.com",
            pipeline_name="New DLT Pipeline",
            pipeline_id="0112eae7-9d11-4b40-a2b8-6c83cb3c7497",
            success=1,
            failures="",
        )
    ]
    sample_jobs = [
        BaseJob(
            created_time=1694536604319,
            creator_user_name="anonymous@databricks.com",
            job_id=536591785949415,
            settings=JobSettings(
                compute=None,
                continuous=None,
                job_clusters=[
                    JobCluster(
                        job_cluster_key="redkite-pricinganalytics",
                        new_cluster=ClusterSpec(autoscale=None, node_type_id="Standard_DS3_v2", num_workers=2),
                    ),
                ],
                tasks=[
                    Task(
                        task_key="Ingest",
                        existing_cluster_id="0810-225833-atlanta69",
                        new_cluster=ClusterSpec(autoscale=None, node_type_id="Standard_DS3_v2", num_workers=2),
                        notebook_task=NotebookTask(
                            notebook_path="/Users/foo.bar@databricks.com/Customers/Example/Test/Load"
                        ),
                        timeout_seconds=0,
                    )
                ],
                timeout_seconds=0,
            ),
        ),
        BaseJob(
            created_time=1694536604319,
            creator_user_name="anonymous@databricks.com",
            job_id=536591785949415,
            settings=JobSettings(
                compute=None,
                continuous=None,
                job_clusters=[
                    JobCluster(
                        job_cluster_key="redkite-pricinganalytics",
                        new_cluster=ClusterSpec(autoscale=None, node_type_id="Standard_DS3_v2", num_workers=2),
                    ),
                ],
                tasks=[
                    Task(
                        task_key="Ingest",
                        new_cluster=ClusterSpec(autoscale=None, node_type_id="Standard_DS3_v2", num_workers=2),
                        notebook_task=NotebookTask(
                            notebook_path="/Users/foo.bar@databricks.com/Customers/Example/Test/Load"
                        ),
                        timeout_seconds=0,
                    )
                ],
                timeout_seconds=0,
            ),
        ),
    ]
    ws = mocker.Mock()
    ws.warehouses.get_workspace_warehouse_config().data_access_config = []
    ws.clusters.list.return_value = sample_clusters
    ws.pipelines.list_pipelines.return_value = sample_pipelines
    config_dict = {}
    ws.pipelines.get().spec.configuration = config_dict
    ws.jobs.list.return_value = sample_jobs
    ws.cluster_policies.get().definition = json.dumps(
        {
            "spark_conf.fs.azure.account.auth.type": {"type": "fixed", "value": "OAuth", "hidden": "true"},
            "spark_conf.fs.azure.account.oauth.provider.type": {
                "type": "fixed",
                "value": "org.apache.hadoop.fs.azurebfs.oauth2.ClientCredsTokenProvider",
                "hidden": "true",
            },
            "spark_conf.fs.azure.account.oauth2.client.id": {
                "type": "fixed",
                "value": "",
                "hidden": "true",
            },
            "spark_conf.fs.azure.account.oauth2.client.secret": {
                "type": "fixed",
                "value": "gfgfgfgfggfggfgfdds",
                "hidden": "true",
            },
            "spark_conf.fs.azure.account.oauth2.client.endpoint": {
                "type": "fixed",
                "value": "https://login.microsoftonline.com/1234ededed/oauth2/token",
                "hidden": "true",
            },
        }
    )
    ws.cluster_policies.get().policy_family_definition_overrides = None
    spn_crawler = AzureServicePrincipalCrawler(ws, MockBackend(), "ucx")._crawl()
    assert len(spn_crawler) == 0


def test_azure_spn_info_with_secret(mocker):
    sample_clusters = [
        ClusterDetails(
            cluster_name="Tech Summit FY24 Cluster",
            autoscale=AutoScale(min_workers=1, max_workers=6),
            spark_conf={
                "spark.hadoop.fs.azure.account."
                "oauth2.client.id.abcde.dfs.core.windows.net": "{{secrets/abcff/sp_app_client_id}}",
                "spark.hadoop.fs.azure.account."
                "oauth2.client.endpoint.abcde.dfs.core.windows.net": "https://login.microsoftonline.com/dedededede/token",
                "spark.hadoop.fs.azure.account."
                "oauth2.client.secret.abcde.dfs.core.windows.net": "{{secrets/abcff/sp_secret}}",
            },
            spark_context_id=5134472582179565315,
            spark_env_vars=None,
            spark_version="13.3.x-cpu-ml-scala2.12",
            cluster_id="0915-190044-3dqy6751",
        )
    ]
    sample_spns = [{"application_id": "test123456780", "secret_scope": "abcff", "secret_key": "sp_app_client_id"}]
    ws = mocker.Mock()
    ws.clusters.list.return_value = sample_clusters
    crawler = AzureServicePrincipalCrawler(ws, MockBackend(), "ucx")._assess_service_principals(sample_spns)
    result_set = list(crawler)

    assert len(result_set) == 1
    assert result_set[0].application_id == "test123456780"


def test_spn_with_spark_config_snapshot(mocker):
    sample_spns = [{"application_id": "test123456780", "secret_scope": "abcff", "secret_key": "sp_app_client_id"}]
    mock_ws = Mock()
    crawler = AzureServicePrincipalCrawler(mock_ws, MockBackend(), "ucx")
    crawler._try_fetch = Mock(return_value=sample_spns)
    crawler._crawl = Mock(return_value=sample_spns)

    result_set = crawler.snapshot()

    assert len(result_set) == 1
    assert result_set[0] == {
        "application_id": "test123456780",
        "secret_scope": "abcff",
        "secret_key": "sp_app_client_id",
    }


def test_list_all_cluster_with_spn_in_spark_conf_with_secret(mocker):
    sample_clusters = [
        ClusterDetails(
            cluster_name="Tech Summit FY24 Cluster",
            autoscale=AutoScale(min_workers=1, max_workers=6),
            spark_conf={
                "spark.hadoop.fs.azure.account."
                "oauth2.client.id.abcde.dfs.core.windows.net": "{{secrets/abcff/sp_app_client_id}}",
                "spark.hadoop.fs.azure.account."
                "oauth2.client.endpoint.abcde.dfs.core.windows.net": "https://login.microsoftonline.com/dedededede/token",
                "spark.hadoop.fs.azure.account."
                "oauth2.client.secret.abcde.dfs.core.windows.net": "{{secrets/abcff/sp_secret}}",
            },
            spark_context_id=5134472582179565315,
            spark_env_vars=None,
            spark_version="13.3.x-cpu-ml-scala2.12",
            cluster_id="0915-190044-3dqy6751",
        )
    ]

    ws = mocker.Mock()
    ws.clusters.list.return_value = sample_clusters
    ws.cluster_policies.get().policy_family_definition_overrides = None
    crawler = AzureServicePrincipalCrawler(ws, MockBackend(), "ucx")._list_all_cluster_with_spn_in_spark_conf()
    result_set = list(crawler)

    assert len(result_set) == 1


def test_list_all_wh_config_with_spn_no_secret(mocker):
    ws = mocker.Mock()
    ws.warehouses.get_workspace_warehouse_config().data_access_config = [
        EndpointConfPair(
            key="spark.hadoop.fs.azure.account.auth.type.storage_acct1.dfs.core.windows.net", value="OAuth"
        ),
        EndpointConfPair(
            key="spark.hadoop.fs.azure.account.oauth.provider.type.storage_acct1.dfs.core.windows.net",
            value="org.apache.hadoop.fs.azurebfs.oauth2.ClientCredsTokenProvider",
        ),
        EndpointConfPair(
            key="spark.hadoop.fs.azure.account.oauth2.client.id.storage_acct2.dfs.core.windows.net",
            value="dummy_application_id",
        ),
        EndpointConfPair(
            key="spark.hadoop.fs.azure.account.oauth2.client.secret.storage_acct1.dfs.core.windows.net",
            value="dfddsaaaaddwwdds",
        ),
        EndpointConfPair(
            key="spark.hadoop.fs.azure.account.oauth2.client.endpoint.storage_acct2.dfs.core.windows.net",
            value="https://login.microsoftonline.com/dummy_tenant_id/oauth2/token",
        ),
        EndpointConfPair(
            key="spark.hadoop.fs.azure.account.auth.type.storage_acct2.dfs.core.windows.net", value="OAuth"
        ),
        EndpointConfPair(
            key="spark.hadoop.fs.azure.account.oauth.provider.type.storage_acct2.dfs.core.windows.net",
            value="org.apache.hadoop.fs.azurebfs.oauth2.ClientCredsTokenProvider",
        ),
        EndpointConfPair(
            key="spark.hadoop.fs.azure.account.oauth2.client.id.storage_acct1.dfs.core.windows.net",
            value="dummy_application_id_2",
        ),
        EndpointConfPair(
            key="spark.hadoop.fs.azure.account.oauth2.client.secret.storage_acct2.dfs.core.windows.net",
            value="dfddsaaaaddwwdds",
        ),
        EndpointConfPair(
            key="spark.hadoop.fs.azure.account.oauth2.client.endpoint.storage_acct1.dfs.core.windows.net",
            value="https://login.microsoftonline.com/dummy_tenant_id_2/oauth2/token",
        ),
    ]
    result_set = AzureServicePrincipalCrawler(ws, MockBackend(), "ucx")._list_all_spn_in_sql_warehouses_spark_conf()

    assert len(result_set) == 2
    assert result_set[0].get("application_id") == "dummy_application_id"
    assert result_set[0].get("tenant_id") == "dummy_tenant_id"
    assert result_set[0].get("storage_account") == "storage_acct2"


def test_list_all_wh_config_with_spn_and_secret(mocker):
    ws = mocker.Mock()
    ws.warehouses.get_workspace_warehouse_config().data_access_config = [
        EndpointConfPair(key="spark.hadoop.fs.azure.account.auth.type.abcde.dfs.core.windows.net", value="OAuth"),
        EndpointConfPair(
            key="spark.hadoop.fs.azure.account.oauth.provider.type.xyz.dfs.core.windows.net",
            value="org.apache.hadoop.fs.azurebfs.oauth2.ClientCredsTokenProvider",
        ),
        EndpointConfPair(
            key="spark.hadoop.fs.azure.account.oauth2.client.id.abcde.dfs.core.windows.net",
            value="dummy_application_id",
        ),
        EndpointConfPair(
            key="spark.hadoop.fs.azure.account.oauth2.client.secret.xyz.dfs.core.windows.net",
            value="ddddddddddddddddddd",
        ),
        EndpointConfPair(
            key="spark.hadoop.fs.azure.account.oauth2.client.endpoint.abcde.dfs.core.windows.net",
            value="https://login.microsoftonline.com/dummy_tenant_id/oauth2/token",
        ),
        EndpointConfPair(key="spark.hadoop.fs.azure.account.auth.type.xyz.dfs.core.windows.net", value="OAuth"),
        EndpointConfPair(
            key="spark.hadoop.fs.azure.account.oauth.provider.type.abcde.dfs.core.windows.net",
            value="org.apache.hadoop.fs.azurebfs.oauth2.ClientCredsTokenProvider",
        ),
        EndpointConfPair(
            key="spark.hadoop.fs.azure.account.oauth2.client.id.xyz.dfs.core.windows.net",
            value="{{secrets/dummy_scope/sp_app_client_id}}",
        ),
        EndpointConfPair(
            key="spark.hadoop.fs.azure.account.oauth2.client.secret.abcde.dfs.core.windows.net",
            value="ddddddddddddddddddd",
        ),
        EndpointConfPair(
            key="spark.hadoop.fs.azure.account.oauth2.client.endpoint.xyz.dfs.core.windows.net",
            value="https://login.microsoftonline.com/dummy_tenant_id2/oauth2/token",
        ),
    ]
    mocker.Mock().secrets.get_secret()
    result_set = AzureServicePrincipalCrawler(ws, MockBackend(), "ucx")._list_all_spn_in_sql_warehouses_spark_conf()

    assert len(result_set) == 2
    assert result_set[0].get("tenant_id") == "dummy_tenant_id"
    assert result_set[0].get("storage_account") == "abcde"


def test_list_all_clusters_spn_in_spark_conf_with_tenant(mocker):
    sample_clusters = [
        ClusterDetails(
            cluster_name="Tech Summit FY24 Cluster",
            autoscale=AutoScale(min_workers=1, max_workers=6),
            spark_conf={
                "spark.hadoop.fs.azure.account."
                "oauth2.client.id.abcde.dfs.core.windows.net": "{{secrets/abcff/sp_app_client_id}}",
                "spark.hadoop.fs.azure.account."
                "oauth2.client.endpoint.abcde.dfs.core.windows.net": "https://login.microsoftonline.com/dummy-tenant-id/oauth2/token",
                "spark.hadoop.fs.azure.account."
                "oauth2.client.secret.abcde.dfs.core.windows.net": "{{secrets/abcff/sp_secret}}",
            },
            spark_context_id=5134472582179565315,
            spark_env_vars=None,
            spark_version="13.3.x-cpu-ml-scala2.12",
            cluster_id="0915-190044-3dqy6751",
        )
    ]

    ws = mocker.Mock()
    ws.clusters.list.return_value = sample_clusters
    ws.cluster_policies.get().policy_family_definition_overrides = None
    result_set = AzureServicePrincipalCrawler(ws, MockBackend(), "ucx")._list_all_cluster_with_spn_in_spark_conf()

    assert len(result_set) == 1
    assert result_set[0].get("tenant_id") == "dummy-tenant-id"


def test_azure_service_principal_info_policy_conf(mocker):
    sample_clusters = [
        ClusterDetails(
            autoscale=AutoScale(min_workers=1, max_workers=6),
            cluster_source=ClusterSource.UI,
            spark_context_id=5134472582179565315,
            spark_env_vars=None,
            spark_version="9.3.x-cpu-ml-scala2.12",
            cluster_id="0810-225833-atlanta69",
            cluster_name="Tech Summit FY24 Cluster-1",
            policy_id="1234567890",
        )
    ]
    sample_pipelines = [
        PipelineInfo(
            creator_name="abcde.defgh@databricks.com",
            pipeline_name="New DLT Pipeline",
            pipeline_id="0112eae7-9d11-4b40-a2b8-6c83cb3c7497",
            success=1,
            failures="",
        )
    ]
    sample_jobs = [
        BaseJob(
            created_time=1694536604319,
            creator_user_name="anonymous@databricks.com",
            job_id=536591785949415,
            settings=JobSettings(
                compute=None,
                continuous=None,
                job_clusters=[
                    JobCluster(
                        job_cluster_key="redkite-pricinganalytics",
                        new_cluster=ClusterSpec(
                            autoscale=None,
                            node_type_id="Standard_DS3_v2",
                            num_workers=2,
                            policy_id="1111111",
                            spark_conf={
                                "spark.hadoop.fs.azure.account.oauth2.client.id.abcde.dfs"
                                ".core.windows.net": "1234567890",
                                "spark.databricks.delta.formatCheck.enabled": "false",
                                "fs.azure.account.oauth2.client.endpoint.dummy.dfs.core.windows.net": "https://login.microsoftonline.com/dummy-123tenant-123/oauth2/token",
                            },
                        ),
                    ),
                ],
                tasks=[
                    Task(
                        task_key="Ingest",
                        notebook_task=NotebookTask(
                            notebook_path="/Users/foo.bar@databricks.com/Customers/Example/Test/Load"
                        ),
                        timeout_seconds=0,
                    )
                ],
                timeout_seconds=0,
            ),
        )
    ]
    ws = mocker.Mock()
    ws.clusters.list.return_value = sample_clusters
    ws.pipelines.list_pipelines.return_value = sample_pipelines
    config_dict = {}
    ws.pipelines.get().spec.configuration = config_dict
    ws.jobs.list.return_value = sample_jobs
    ws.cluster_policies.get().definition = json.dumps(
        {
            "spark_conf.fs.azure.account.auth.type": {"type": "fixed", "value": "OAuth", "hidden": "true"},
            "spark_conf.fs.azure.account.oauth.provider.type": {
                "type": "fixed",
                "value": "org.apache.hadoop.fs.azurebfs.oauth2.ClientCredsTokenProvider",
                "hidden": "true",
            },
            "spark_conf.fs.azure.account.oauth2.client.id": {
                "type": "fixed",
                "value": "dummyclientidfromprofile",
                "hidden": "true",
            },
            "spark_conf.fs.azure.account.oauth2.client.secret": {
                "type": "fixed",
                "value": "gfgfgfgfggfggfgfdds",
                "hidden": "true",
            },
            "spark_conf.fs.azure.account.oauth2.client.endpoint": {
                "type": "fixed",
                "value": "https://login.microsoftonline.com/1234ededed/oauth2/token",
                "hidden": "true",
            },
        }
    )
    ws.cluster_policies.get().policy_family_definition_overrides = None
    ws.warehouses.get_workspace_warehouse_config().data_access_config = [
        EndpointConfPair(key="spark.hadoop.fs.azure.account.auth.type.abcde.dfs.core.windows.net", value="OAuth"),
        EndpointConfPair(
            key="spark.hadoop.fs.azure.account.oauth.provider.type.xyz.dfs.core.windows.net",
            value="org.apache.hadoop.fs.azurebfs.oauth2.ClientCredsTokenProvider",
        ),
        EndpointConfPair(
            key="spark.hadoop.fs.azure.account.oauth2.client.id.abcde.dfs.core.windows.net",
            value="dummy_application_id",
        ),
        EndpointConfPair(
            key="spark.hadoop.fs.azure.account.oauth2.client.secret.xyz.dfs.core.windows.net",
            value="ddddddddddddddddddd",
        ),
        EndpointConfPair(
            key="spark.hadoop.fs.azure.account.oauth2.client.endpoint.abcde.dfs.core.windows.net",
            value="https://login.microsoftonline.com/dummy_tenant_id/oauth2/token",
        ),
        EndpointConfPair(key="spark.hadoop.fs.azure.account.auth.type.xyz.dfs.core.windows.net", value="OAuth"),
        EndpointConfPair(
            key="spark.hadoop.fs.azure.account.oauth.provider.type.abcde.dfs.core.windows.net",
            value="org.apache.hadoop.fs.azurebfs.oauth2.ClientCredsTokenProvider",
        ),
        EndpointConfPair(
            key="spark.hadoop.fs.azure.account.oauth2.client.id.xyz.dfs.core.windows.net",
            value="{{secrets/dummy_scope/sp_app_client_id}}",
        ),
        EndpointConfPair(
            key="spark.hadoop.fs.azure.account.oauth2.client.secret.abcde.dfs.core.windows.net",
            value="ddddddddddddddddddd",
        ),
        EndpointConfPair(
            key="spark.hadoop.fs.azure.account.oauth2.client.endpoint.xyz.dfs.core.windows.net",
            value="https://login.microsoftonline.com/dummy_tenant_id2/oauth2/token",
        ),
    ]
    spn_crawler = AzureServicePrincipalCrawler(ws, MockBackend(), "ucx")._crawl()

    assert len(spn_crawler) == 4


def test_azure_service_principal_info_dedupe(mocker):
    sample_clusters = [
        ClusterDetails(
            autoscale=AutoScale(min_workers=1, max_workers=6),
            cluster_source=ClusterSource.UI,
            spark_context_id=5134472582179565315,
            spark_env_vars=None,
            spark_version="9.3.x-cpu-ml-scala2.12",
            cluster_id="0810-225833-atlanta69",
            cluster_name="Tech Summit FY24 Cluster-1",
            policy_id="1234567890",
        )
    ]
    sample_pipelines = [
        PipelineInfo(
            creator_name="abcde.defgh@databricks.com",
            pipeline_name="New DLT Pipeline",
            pipeline_id="0112eae7-9d11-4b40-a2b8-6c83cb3c7497",
            success=1,
            failures="",
        )
    ]
    sample_jobs = [
        BaseJob(
            created_time=1694536604319,
            creator_user_name="anonymous@databricks.com",
            job_id=536591785949415,
            settings=JobSettings(
                compute=None,
                continuous=None,
                job_clusters=[
                    JobCluster(
                        job_cluster_key="redkite-pricinganalytics",
                        new_cluster=ClusterSpec(
                            autoscale=None,
                            node_type_id="Standard_DS3_v2",
                            num_workers=2,
                            policy_id="1111111",
                            spark_conf={
                                "spark.hadoop.fs.azure.account.auth.type.abcde.dfs.core.windows.net": "OAuth",
                                "spark.hadoop.fs.azure.account.oauth.provider.type.abcde."
                                "dfs.core.windows.net": "org.apache.hadoop.fs.azurebfs."
                                "oauth2.ClientCredsTokenProvider",
                                "spark.hadoop.fs.azure.account.oauth2.client."
                                "id.abcde.dfs.core.windows.net": "dummy_application_id",
                                "spark.hadoop.fs.azure.account.oauth2.client.secret.abcde.dfs.core."
                                "windows.net": "ddddddddddddddddddd",
                                "spark.hadoop.fs.azure.account.oauth2.client.endpoint."
                                "abcde.dfs.core.windows."
                                "net": "https://login.microsoftonline.com/dummy_tenant_id/oauth2/token",
                            },
                        ),
                    ),
                ],
                tasks=[
                    Task(
                        task_key="Ingest",
                        notebook_task=NotebookTask(
                            notebook_path="/Users/foo.bar@databricks.com/Customers/Example/Test/Load"
                        ),
                        timeout_seconds=0,
                    )
                ],
                timeout_seconds=0,
            ),
        )
    ]
    ws = mocker.Mock()
    ws.clusters.list.return_value = sample_clusters
    ws.pipelines.list_pipelines.return_value = sample_pipelines
    config_dict = {}
    ws.pipelines.get().spec.configuration = config_dict
    ws.jobs.list.return_value = sample_jobs
    ws.cluster_policies.get().definition = json.dumps(
        {
            "spark_conf.fs.azure.account.auth.type": {"type": "fixed", "value": "OAuth", "hidden": "true"},
            "spark_conf.fs.azure.account.oauth.provider.type": {
                "type": "fixed",
                "value": "org.apache.hadoop.fs.azurebfs.oauth2.ClientCredsTokenProvider",
                "hidden": "true",
            },
        }
    )
    ws.cluster_policies.get().policy_family_definition_overrides = None
    ws.warehouses.get_workspace_warehouse_config().data_access_config = [
        EndpointConfPair(key="spark.hadoop.fs.azure.account.auth.type.abcde.dfs.core.windows.net", value="OAuth"),
        EndpointConfPair(
            key="spark.hadoop.fs.azure.account.oauth.provider.type.xyz.dfs.core.windows.net",
            value="org.apache.hadoop.fs.azurebfs.oauth2.ClientCredsTokenProvider",
        ),
        EndpointConfPair(
            key="spark.hadoop.fs.azure.account.oauth2.client.id.abcde.dfs.core.windows.net",
            value="dummy_application_id",
        ),
        EndpointConfPair(
            key="spark.hadoop.fs.azure.account.oauth2.client.secret.xyz.dfs.core.windows.net",
            value="ddddddddddddddddddd",
        ),
        EndpointConfPair(
            key="spark.hadoop.fs.azure.account.oauth2.client.endpoint.abcde.dfs.core.windows.net",
            value="https://login.microsoftonline.com/dummy_tenant_id/oauth2/token",
        ),
        EndpointConfPair(key="spark.hadoop.fs.azure.account.auth.type.xyz.dfs.core.windows.net", value="OAuth"),
        EndpointConfPair(
            key="spark.hadoop.fs.azure.account.oauth.provider.type.abcde.dfs.core.windows.net",
            value="org.apache.hadoop.fs.azurebfs.oauth2.ClientCredsTokenProvider",
        ),
        EndpointConfPair(
            key="spark.hadoop.fs.azure.account.oauth2.client.id.xyz.dfs.core.windows.net",
            value="{{secrets/dummy_scope/sp_app_client_id}}",
        ),
        EndpointConfPair(
            key="spark.hadoop.fs.azure.account.oauth2.client.secret.abcde.dfs.core.windows.net",
            value="ddddddddddddddddddd",
        ),
        EndpointConfPair(
            key="spark.hadoop.fs.azure.account.oauth2.client.endpoint.xyz.dfs.core.windows.net",
            value="https://login.microsoftonline.com/dummy_tenant_id2/oauth2/token",
        ),
    ]
    spn_crawler = AzureServicePrincipalCrawler(ws, MockBackend(), "ucx")._crawl()

    assert len(spn_crawler) == 2


def test_list_all_pipeline_with_conf_spn_in_spark_conf(mocker):
    sample_pipelines = [
        PipelineInfo(
            creator_name="abcde.defgh@databricks.com",
            pipeline_name="New DLT Pipeline",
            pipeline_id="0112eae7-9d11-4b40-a2b8-6c83cb3c7497",
            success=1,
            failures="",
        )
    ]
    ws = mocker.Mock()
    ws.pipelines.list_pipelines.return_value = sample_pipelines
    config_dict = {
        "spark.hadoop.fs.azure.account.oauth2.client.id.newstorageacct.dfs.core.windows"
        ".net": "pipeline_dummy_application_id",
        "spark.hadoop.fs.azure.account.oauth2.client."
        "endpoint.newstorageacct.dfs.core.windows.net": "https://"
        "login.microsoftonline.com/directory_12345/oauth2/token",
        "spark.hadoop.fs.azure.sas.fixed.token.abcde.dfs.core.windows.net": "{{secrets/abcde_access/sasFixedToken}}",
    }
    ws.pipelines.get().spec.configuration = config_dict

    result_set = AzureServicePrincipalCrawler(ws, MockBackend(), "ucx")._list_all_pipeline_with_spn_in_spark_conf()

    assert len(result_set) == 1
    assert result_set[0].get("storage_account") == "newstorageacct"
    assert result_set[0].get("tenant_id") == "directory_12345"
    assert result_set[0].get("application_id") == "pipeline_dummy_application_id"


def test_list_all_pipeline_wo_conf_spn_in_spark_conf(mocker):
    sample_pipelines = [
        PipelineInfo(
            creator_name="abcde.defgh@databricks.com",
            pipeline_name="New DLT Pipeline",
            pipeline_id="0112eae7-9d11-4b40-a2b8-6c83cb3c7497",
            success=1,
            failures="",
        )
    ]
    ws = mocker.Mock()
    ws.pipelines.list_pipelines.return_value = sample_pipelines
    config_dict = {}
    ws.pipelines.get().spec.configuration = config_dict
    result_set = AzureServicePrincipalCrawler(ws, MockBackend(), "ucx")._list_all_pipeline_with_spn_in_spark_conf()

    assert len(result_set) == 0


def test_list_all_pipeline_with_conf_spn_tenat(mocker):
    sample_pipelines = [
        PipelineInfo(
            creator_name="abcde.defgh@databricks.com",
            pipeline_name="New DLT Pipeline",
            pipeline_id="0112eae7-9d11-4b40-a2b8-6c83cb3c7497",
            success=1,
            failures="",
        )
    ]
    ws = mocker.Mock()
    ws.pipelines.list_pipelines.return_value = sample_pipelines
    config_dict = {
        "spark.hadoop.fs.azure.account.oauth2.client.id.newstorageacct.dfs.core.windows"
        ".net": "pipeline_dummy_application_id",
        "spark.hadoop.fs.azure1.account.oauth2.client."
        "endpoint.newstorageacct.dfs.core.windows.net": "https://"
        "login.microsoftonline.com/directory_12345/oauth2/token",
        "spark.hadoop.fs.azure.sas.fixed.token.abcde.dfs.core.windows.net": "{{secrets/abcde_access/sasFixedToken}}",
    }
    ws.pipelines.get().spec.configuration = config_dict

    result_set = AzureServicePrincipalCrawler(ws, MockBackend(), "ucx")._list_all_pipeline_with_spn_in_spark_conf()

    assert len(result_set) == 1
    assert result_set[0].get("storage_account") == "newstorageacct"
    assert result_set[0].get("application_id") == "pipeline_dummy_application_id"


def test_list_all_pipeline_with_conf_spn_secret(mocker):
    sample_pipelines = [
        PipelineInfo(
            creator_name="abcde.defgh@databricks.com",
            pipeline_name="New DLT Pipeline",
            pipeline_id="0112eae7-9d11-4b40-a2b8-6c83cb3c7497",
            success=1,
            failures="",
        )
    ]
    ws = mocker.Mock()
    ws.pipelines.list_pipelines.return_value = sample_pipelines
    config_dict = {
        "spark.hadoop.fs.azure.account.oauth2.client.id.newstorageacct.dfs.core.windows"
        ".net": "{{secrets/abcde_access/sasFixedToken}}",
        "spark.hadoop.fs.azure1.account.oauth2.client."
        "endpoint.newstorageacct.dfs.core.windows.net": "https://"
        "login.microsoftonline.com/directory_12345/oauth2/token",
        "spark.hadoop.fs.azure.sas.fixed.token.abcde.dfs.core.windows.net": "{{secrets/abcde_access/sasFixedToken}}",
    }
    ws.pipelines.get().spec.configuration = config_dict

    result_set = AzureServicePrincipalCrawler(ws, MockBackend(), "ucx")._list_all_pipeline_with_spn_in_spark_conf()

    assert len(result_set) == 1
    assert result_set[0].get("storage_account") == "newstorageacct"


def test_azure_service_principal_info_policy_family(mocker):
    sample_clusters = [
        ClusterDetails(
            autoscale=AutoScale(min_workers=1, max_workers=6),
            cluster_source=ClusterSource.UI,
            spark_context_id=5134472582179565315,
            spark_env_vars=None,
            spark_version="9.3.x-cpu-ml-scala2.12",
            cluster_id="0810-225833-atlanta69",
            cluster_name="Tech Summit FY24 Cluster-1",
            spark_conf={"spark.hadoop.fs.azure.account.oauth2.client.id.abcde.dfs.core.windows.net": ""},
            policy_id="D96308F1BF0003A9",
        )
    ]
    sample_pipelines = [
        PipelineInfo(
            creator_name="abcde.defgh@databricks.com",
            pipeline_name="New DLT Pipeline",
            pipeline_id="0112eae7-9d11-4b40-a2b8-6c83cb3c7497",
            success=1,
            failures="",
        )
    ]
    sample_jobs = [
        BaseJob(
            created_time=1694536604319,
            creator_user_name="anonymous@databricks.com",
            job_id=536591785949415,
            settings=JobSettings(
                compute=None,
                continuous=None,
                job_clusters=[
                    JobCluster(
                        job_cluster_key="redkite-pricinganalytics",
                        new_cluster=ClusterSpec(autoscale=None, node_type_id="Standard_DS3_v2", num_workers=2),
                    ),
                ],
                tasks=[
                    Task(
                        task_key="Ingest",
                        existing_cluster_id="0810-225833-atlanta69",
                        new_cluster=ClusterSpec(autoscale=None, node_type_id="Standard_DS3_v2", num_workers=2),
                        notebook_task=NotebookTask(
                            notebook_path="/Users/foo.bar@databricks.com/Customers/Example/Test/Load"
                        ),
                        timeout_seconds=0,
                    )
                ],
                timeout_seconds=0,
            ),
        ),
        BaseJob(
            created_time=1694536604319,
            creator_user_name="anonymous@databricks.com",
            job_id=536591785949415,
            settings=JobSettings(
                compute=None,
                continuous=None,
                job_clusters=[
                    JobCluster(
                        job_cluster_key="redkite-pricinganalytics",
                        new_cluster=ClusterSpec(autoscale=None, node_type_id="Standard_DS3_v2", num_workers=2),
                    ),
                ],
                tasks=[
                    Task(
                        task_key="Ingest",
                        new_cluster=ClusterSpec(autoscale=None, node_type_id="Standard_DS3_v2", num_workers=2),
                        notebook_task=NotebookTask(
                            notebook_path="/Users/foo.bar@databricks.com/Customers/Example/Test/Load"
                        ),
                        timeout_seconds=0,
                    )
                ],
                timeout_seconds=0,
            ),
        ),
    ]
    ws = mocker.Mock()
    ws.clusters.list.return_value = sample_clusters
    ws.pipelines.list_pipelines.return_value = sample_pipelines
    config_dict = {}
    ws.pipelines.get().spec.configuration = config_dict
    ws.jobs.list.return_value = sample_jobs
    ws.cluster_policies.get().definition = json.dumps({})
    ws.cluster_policies.get().policy_family_definition_overrides = json.dumps(
        {
            "spark_conf.fs.azure.account.auth.type": {"type": "fixed", "value": "OAuth", "hidden": "true"},
            "spark_conf.fs.azure.account.oauth.provider.type": {
                "type": "fixed",
                "value": "org.apache.hadoop.fs.azurebfs.oauth2.ClientCredsTokenProvider",
                "hidden": "true",
            },
            "spark_conf.fs.azure.account.oauth2.client.id": {
                "type": "fixed",
                "value": "dummy_appl_id",
                "hidden": "true",
            },
            "spark_conf.fs.azure.account.oauth2.client.secret": {
                "type": "fixed",
                "value": "gfgfgfgfggfggfgfdds",
                "hidden": "true",
            },
            "spark_conf.fs.azure.account.oauth2.client.endpoint": {
                "type": "fixed",
                "value": "https://login.microsoftonline.com/dummy_tenant_id/oauth2/token",
                "hidden": "true",
            },
        }
    )
    ws.warehouses.get_workspace_warehouse_config().data_access_config = []
    spn_crawler = AzureServicePrincipalCrawler(ws, MockBackend(), "ucx")._crawl()

    assert len(spn_crawler) == 1
    assert spn_crawler[0].application_id == "dummy_appl_id"
    assert spn_crawler[0].tenant_id == "dummy_tenant_id"<|MERGE_RESOLUTION|>--- conflicted
+++ resolved
@@ -1,7 +1,9 @@
 import json
 from unittest.mock import Mock
 
-<<<<<<< HEAD
+from databricks.sdk.core import DatabricksError
+from databricks.sdk.service.compute import AutoScale, ClusterDetails, ClusterSource
+from databricks.sdk.service.jobs import BaseJob, JobSettings, NotebookTask, Task
 from databricks.sdk.service.compute import (
     AutoScale,
     ClusterDetails,
@@ -15,11 +17,6 @@
     NotebookTask,
     Task,
 )
-=======
-from databricks.sdk.core import DatabricksError
-from databricks.sdk.service.compute import AutoScale, ClusterDetails, ClusterSource
-from databricks.sdk.service.jobs import BaseJob, JobSettings, NotebookTask, Task
->>>>>>> cd51c175
 from databricks.sdk.service.pipelines import PipelineState, PipelineStateInfo
 from databricks.sdk.service.sql import EndpointConfPair
 
